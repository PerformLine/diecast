--- conflicted
+++ resolved
@@ -177,17 +177,15 @@
 	// Configure routes and actions to execute when those routes are requested.
 	Actions []*Action `json:"actions"`
 
-<<<<<<< HEAD
-	// Setup global configuration details for Binding Protocols
-	Protocols map[string]ProtocolConfig `json:"protocols"`
-=======
 	// Specify that requests that terminate at a filesystem directory should automatically generate an index
 	// listing of that directory.
 	Autoindex bool `json:"autoindex"`
 
 	// If Autoindex is enabled, this allows the template used to generate the index page to be customized.
 	AutoindexTemplate string `json:"autoindex_template"`
->>>>>>> a7a26127
+
+	// Setup global configuration details for Binding Protocols
+	Protocols map[string]ProtocolConfig `json:"protocols"`
 
 	router        *http.ServeMux
 	server        *negroni.Negroni
